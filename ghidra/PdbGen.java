--- conflicted
+++ resolved
@@ -34,10 +34,7 @@
 
 import generic.util.Path;
 import ghidra.app.script.GhidraScript;
-<<<<<<< HEAD
-=======
 import ghidra.app.services.ConsoleService;
->>>>>>> b407e328
 import ghidra.app.util.datatype.microsoft.GuidDataType;
 import ghidra.program.model.address.Address;
 import ghidra.program.model.data.*;
@@ -61,7 +58,6 @@
 	Map<String, String> forwardDeclared = new HashMap<String, String>();
 
 	Map<Address, FunctionDefinition> entrypoints = new HashMap<Address, FunctionDefinition>();
-<<<<<<< HEAD
 	Instant start = Instant.now();
 	Instant sectionStart = Instant.now();
 	Integer item = 0;
@@ -146,8 +142,6 @@
 		}
 		return 1;
 	}
-=======
->>>>>>> b407e328
 
 	private boolean isSerialized(DataType dt) {
 		String id = GetId(dt);
@@ -171,28 +165,16 @@
 		}
 
 		// FML... this needs to be fixed at some point.
-<<<<<<< HEAD
-		// this should be done as a typedef, but we can't get "/undefined" by path for
-		// some reason.
-		String name = dt.getName();
-		if (name.contains("-")) {
-			name = name.split("-")[0];
-		}
-
-		if (name == "undefined") {
-			return "void";
-		}
-=======
 		String name = dt.getPathName();
-//		if (name.contains("-")) {
-//			name = name.split("-")[0];
-//		}
-//
-//		if (name == "/undefined") {
-//			// this should be done as a typedef, but we can't get "/undefined" by path for some reason.
-//			return "0x0003";
-//		}
->>>>>>> b407e328
+		// if (name.contains("-")) {
+		// name = name.split("-")[0];
+		// }
+		//
+		// if (name == "/undefined") {
+		// // this should be done as a typedef, but we can't get "/undefined" by path
+		// for some reason.
+		// return "0x0003";
+		// }
 
 		// some BitFieldDataTypes do not have a source archive... no idea why
 		SourceArchive source = dt.getSourceArchive();
@@ -220,15 +202,6 @@
 			key = typedefs.get(key);
 		}
 
-<<<<<<< HEAD
-		// String before = GetIdUnmapped(dt);
-		// String name = "????";
-		// if (dt != null) {
-		// name = dt.getPathName();
-		// }
-		// printf("%s : %s => %s\n", name, before, key);
-=======
->>>>>>> b407e328
 		return key;
 	}
 
@@ -243,12 +216,8 @@
 	}
 
 	private JsonObject dump(Pointer x) {
-<<<<<<< HEAD
 		if (!isSerialized(x.getDataType()))
 			return null;
-=======
-		if (!isSerialized(x.getDataType())) return null;
->>>>>>> b407e328
 
 		JsonObject json = new JsonObject();
 		json.addProperty("id", GetId(x));
@@ -320,14 +289,9 @@
 	private JsonObject dump(Structure x) {
 		JsonArray fields = new JsonArray();
 		for (DataTypeComponent dt : x.getComponents()) {
-<<<<<<< HEAD
-			if (!isSerialized(dt.getDataType()))
-				return null;
-=======
 			if (!isSerialized(dt.getDataType())) {
 				return null;
 			}
->>>>>>> b407e328
 
 			JsonObject json = new JsonObject();
 			json.addProperty("type", "LF_MEMBER");
@@ -337,7 +301,7 @@
 			if (dt.getFieldName() == null) {
 				json.addProperty("name", dt.getDefaultFieldName());
 			} else {
-				json.addProperty("name", dt.getFieldName());				
+				json.addProperty("name", dt.getFieldName());
 			}
 
 			if (dt.isBitFieldComponent()) {
@@ -428,7 +392,7 @@
 		}
 		typedefs.put(GetIdUnmapped(dt), GetIdUnmapped(dt.getBaseDataType()));
 		JsonObject json = new JsonObject();
-//		json.addProperty("", null);
+		// json.addProperty("", null);
 		return json;
 	}
 
@@ -454,32 +418,22 @@
 		} else if (dt instanceof DefaultDataType) {
 			// this is "undefined" which is predefined by codeview, so we will skip it here.
 			return entries;
-<<<<<<< HEAD
 		} else if (dt instanceof TypeDef) {
+			json = dump((TypeDef) dt);
 			// Not required... we map typedefs to their underlying type before processing
 			// the rest of the types
 			// I have not found any CodeView type for typedefs, so we map the types (AFAIK
 			// like the linker does).
 			// implementing this *might* cleanup the output a little, but not sure if the
 			// juice is worth the squeeze
-			return null;
-		} else {
-			printf("[PDBGEN] Unknown Type: id=%s, name=%s, class=%s\n", GetId(dt), dt.getName(),
-					dt.getClass().getName());
-=======
-		} else if (dt instanceof TypeDef){
-			json = dump((TypeDef) dt);
-			// Not required... we map typedefs to their underlying type before processing the rest of the types
-			// I have not found any CodeView type for typedefs, so we map the types (AFAIK like the linker does).
-			// implementing this *might* cleanup the output a little, but not sure if the juice is worth the squeeze
 			if (json == null) {
 				return null;
 			} else {
 				return entries;
 			}
 		} else {
-			printf("[PDBGEN] Unknown Type: id=%s, name=%s, class=%s\n", GetId(dt), dt.getName(), dt.getClass().getName());
->>>>>>> b407e328
+			printf("[PDBGEN] Unknown Type: id=%s, name=%s, class=%s\n", GetId(dt), dt.getName(),
+					dt.getClass().getName());
 		}
 
 		if (json == null) {
@@ -492,7 +446,7 @@
 
 	public void printMissing(DataType dt) {
 		if (dt instanceof BuiltIn) {
-			 if(dt instanceof PointerDataType) {
+			if (dt instanceof PointerDataType) {
 				printMissing((Pointer) dt);
 			} else {
 				printf("[PDBGEN] missing: BuiltIn '%s' missing, size=%d\n", GetIdUnmapped(dt), dt.getLength());
@@ -516,70 +470,53 @@
 		} else if (dt instanceof BitFieldDataType) {
 			printMissing((BitFieldDataType) dt);
 		} else {
-			printf("[PDBGEN] missing: Unknown data type id='%s', type=%s\n", GetIdUnmapped(dt), dt.getClass().getName());
-		}
-	}
-
-<<<<<<< HEAD
-	public void PrintMissing(Array dt) {
-		printf("[PDBGEN] missing basetype '%s' for array '%s'\n", dt.getDataType().getName(), dt.getName());
-	}
-
-	public void PrintMissing(Union dt) {
-		for (DataTypeComponent component : dt.getComponents()) {
-			if (isSerialized(component.getDataType())) {
-				continue;
-			}
-			printf("[PDBGEN] missing type '%s' for union field '%s.%s' \n", component.getDataType().getName(),
-					dt.getName(), component.getFieldName());
-		}
-	}
-
-	public void PrintMissing(Enum dt) {
-		// underlying type is hard coded
-=======
+			printf("[PDBGEN] missing: Unknown data type id='%s', type=%s\n", GetIdUnmapped(dt),
+					dt.getClass().getName());
+		}
+	}
+
 	public void printMissing(FunctionDefinition dt) {
 		if (!isSerialized(dt.getReturnType())) {
-			printf("[PDBGEN] missing: FunctionDefinition '%s' missing return type '%s'\n", GetIdUnmapped(dt), GetIdUnmapped(dt.getReturnType()));
+			printf("[PDBGEN] missing: FunctionDefinition '%s' missing return type '%s'\n", GetIdUnmapped(dt),
+					GetIdUnmapped(dt.getReturnType()));
 		}
 
 		for (ParameterDefinition argument : dt.getArguments()) {
 			if (!isSerialized(argument.getDataType())) {
-				printf("[PDBGEN] missing: FunctionDefinition '%s' missing argument type '%s' for '%s'\n", GetIdUnmapped(dt), GetIdUnmapped(argument.getDataType()), argument.getName());
+				printf("[PDBGEN] missing: FunctionDefinition '%s' missing argument type '%s' for '%s'\n",
+						GetIdUnmapped(dt), GetIdUnmapped(argument.getDataType()), argument.getName());
 			}
 		}
 	}
 
 	public void printMissing(Pointer dt) {
 		if (!isSerialized(dt.getDataType())) {
-			printf("[PDBGEN] missing: Pointer '%s' missing base type '%s'\n", GetIdUnmapped(dt), GetIdUnmapped(dt.getDataType()));
+			printf("[PDBGEN] missing: Pointer '%s' missing base type '%s'\n", GetIdUnmapped(dt),
+					GetIdUnmapped(dt.getDataType()));
 		}
 	}
 
 	public void printMissing(Array dt) {
 		if (!isSerialized(dt.getDataType())) {
-			printf("[PDBGEN] missing: Array '%s' missing base type '%s'\n", GetIdUnmapped(dt), GetIdUnmapped(dt.getDataType()));
-		}
->>>>>>> b407e328
+			printf("[PDBGEN] missing: Array '%s' missing base type '%s'\n", GetIdUnmapped(dt),
+					GetIdUnmapped(dt.getDataType()));
+		}
 	}
 
 	public void printMissing(Structure dt) {
 		for (DataTypeComponent component : dt.getComponents()) {
 			if (!isSerialized(component.getDataType())) {
-				printf("[PDBGEN] missing: Structure '%s' missing component type '%s' for field '%s'\n", GetIdUnmapped(dt), GetIdUnmapped(component.getDataType()), component.getFieldName());
-			}
-<<<<<<< HEAD
-			printf("[PDBGEN] missing type '%s' for struct field '%s.%s' \n", GetId(component.getDataType()),
-					dt.getName(), component.getFieldName());
-=======
->>>>>>> b407e328
+				printf("[PDBGEN] missing: Structure '%s' missing component type '%s' for field '%s'\n",
+						GetIdUnmapped(dt), GetIdUnmapped(component.getDataType()), component.getFieldName());
+			}
 		}
 	}
 
 	public void printMissing(Union dt) {
 		for (DataTypeComponent component : dt.getComponents()) {
 			if (!isSerialized(component.getDataType())) {
-				printf("[PDBGEN] missing: Union '%s' missing component type '%s'\n", GetIdUnmapped(dt), GetIdUnmapped(component.getDataType()));
+				printf("[PDBGEN] missing: Union '%s' missing component type '%s'\n", GetIdUnmapped(dt),
+						GetIdUnmapped(component.getDataType()));
 			}
 		}
 	}
@@ -588,54 +525,23 @@
 		printf("[PDBGEN] missing: Enum missing '%s'\n", GetIdUnmapped(dt));
 	}
 
-<<<<<<< HEAD
-		for (ParameterDefinition p : dt.getArguments()) {
-			if (isSerialized(p.getDataType())) {
-				continue;
-			}
-			printf("[PDBGEN] missing type '%s' for argument '%s' in function '%s'\n", p.getDataType().getName(),
-					p.getName(), dt.getName());
-		}
-	}
-
-	public void PrintMissing(DataType dt) {
-		if (dt instanceof Pointer) {
-			PrintMissing((Pointer) dt);
-		} else if (dt instanceof BitFieldDataType) {
-			PrintMissing((BitFieldDataType) dt);
-		} else if (dt instanceof Array) {
-			PrintMissing((Array) dt);
-		} else if (dt instanceof Union) {
-			PrintMissing((Union) dt);
-		} else if (dt instanceof Enum) {
-			PrintMissing((Enum) dt);
-		} else if (dt instanceof Structure) {
-			PrintMissing((Structure) dt);
-		} else if (dt instanceof FunctionDefinition) {
-			PrintMissing((FunctionDefinition) dt);
-		} else {
-			printf("[PDBGEN] Unknown Type: %s\n", dt);
-=======
 	public void printMissing(DefaultDataType dt) {
 		printf("[PDBGEN] missing: DefaultDataType missing '%s'\n", GetIdUnmapped(dt));
 	}
 
 	public void printMissing(TypeDef dt) {
 		if (!isSerialized(dt.getBaseDataType())) {
-			printf("[PDBGEN] missing: TypeDef '%s' missing base type '%s'\n", GetIdUnmapped(dt), GetIdUnmapped(dt.getBaseDataType()));
+			printf("[PDBGEN] missing: TypeDef '%s' missing base type '%s'\n", GetIdUnmapped(dt),
+					GetIdUnmapped(dt.getBaseDataType()));
 		}
 	}
 
 	public void printMissing(BitFieldDataType dt) {
 		if (!isSerialized(dt.getBaseDataType())) {
-			printf("[PDBGEN] missing: BitField '%s' missing base type '%s'\n", GetIdUnmapped(dt), GetIdUnmapped(dt.getBaseDataType()));
->>>>>>> b407e328
-		}
-	}
-<<<<<<< HEAD
-=======
-
->>>>>>> b407e328
+			printf("[PDBGEN] missing: BitField '%s' missing base type '%s'\n", GetIdUnmapped(dt),
+					GetIdUnmapped(dt.getBaseDataType()));
+		}
+	}
 
 	public JsonArray toJson(List<DataType> datatypes) throws Exception {
 		// sort so less complex data types are processed first
@@ -662,11 +568,7 @@
 				DataType dt = itr.next();
 				List<JsonObject> entries = toJson(dt);
 				if (entries == null) {
-<<<<<<< HEAD
 					monitor.setMaximum(monitor.getMaximum() + 1); // increase counter since we need to come back
-=======
-//					 printf("skipped: %s (%s)\n", dt.getName(), GetId(dt));
->>>>>>> b407e328
 					continue; // waiting for dependencies to added first
 				}
 
@@ -687,15 +589,10 @@
 		printf("[PDBGEN] datatype deferred serialization %d/%d (%,.2f%%)\n", deferred, total,
 				(float) deferred / total * 100);
 
-<<<<<<< HEAD
 		monitor.initialize(datatypes.size());
 		for (DataType dt : datatypes) {
 			updateMonitor("Checking for missing datatypes");
-			PrintMissing(dt);
-=======
-		for (DataType dt : datatypes ) {
 			printMissing(dt);
->>>>>>> b407e328
 		}
 
 		printf("[PDBGEN] missing: %d\n", datatypes.size());
@@ -729,13 +626,8 @@
 				continue; // we do not need to forward declare this type
 			}
 
-<<<<<<< HEAD
 			// PDB resolves forward declarations by looking for other types with the same
 			// unique name,
-=======
-
-			// PDB resolves forward declarations by looking for other types with the same unique name,
->>>>>>> b407e328
 			// if it does not find one, it will match on name instead.
 			// I'm not sure if this can cause inconsistency if unique_name is not used...
 			// To avoid issues, we use a uuid for the unique name to consistently match
@@ -757,25 +649,14 @@
 		// this function, despite its name, does not return all datatypes :(
 		// we are going to have to go find the missing ones.
 		currentProgram.getDataTypeManager().getAllDataTypes(datatypes);
-<<<<<<< HEAD
 		int total = datatypes.size();
 		// for some reason, Ghidra does not include BitField DataTypes in
 		// getAllDataTypes, so we manually add them here.
-=======
-
-		// for some reason, Ghidra does not include BitField DataTypes in getAllDataTypes, so we manually add them here.
->>>>>>> b407e328
 		Iterator<Composite> composites = currentProgram.getDataTypeManager().getAllComposites();
 		while (composites.hasNext()) {
 			updateMonitor("Getting composites");
 			Composite composite = composites.next();
-<<<<<<< HEAD
 			for (DataTypeComponent component : composite.getComponents()) {
-				if (!component.isBitFieldComponent())
-					continue;
-=======
-			for (DataTypeComponent component :  composite.getComponents()) {
->>>>>>> b407e328
 				datatypes.add(component.getDataType());
 			}
 		}
@@ -807,62 +688,34 @@
 		while (itr.hasNext()) {
 			updateMonitor("Checking datatypes");
 			DataType dt = itr.next();
-<<<<<<< HEAD
-			// if (isSerialized(dt)) {
-			// printf("skipping: %s (%s)\n", dt.getName(), GetId(dt));
-			// itr.remove();
-			// // we have hardcoded this type to codeview a "typeindex" (eg int -> 0x0074)
-			// continue;
-			// } else
 			if (dt instanceof PointerDataType) {
 				// technically a BuiltInDataType, however some thiscall "this" parameters are
 				// defined like this :(
-				continue;
-			} else if (dt instanceof BuiltInDataType) {
-=======
-			if (dt instanceof PointerDataType) {
-				// technically a BuiltInDataType, however some thiscall "this" parameters are defined like this :(
 				continue;
 			} else if (dt instanceof BuiltIn) {
 				if (typedefs.containsKey(dt.getName())) {
 					String value = typedefs.get(dt.getName());
 					typedefs.put(GetIdUnmapped(dt), value);
 				}
->>>>>>> b407e328
 				itr.remove();
 				if (isSerialized(dt)) {
 					// normal built in (int, bool, char*, etc)
 					continue;
 				}
-<<<<<<< HEAD
-				printf("[PDBGEN] removed: %s (%s)\n", dt.getName(), dt.getClass().getName());
+				// printf("[PDBGEN] removed: %s (%s)\n", dt.getName(), dt.getClass().getName());
 			} else if (dt instanceof TypeDef) {
 				// any other typedefs that are not explictly defined by codeview
-				DataType basetype = ((TypeDef) dt).getBaseDataType();
-				typedefs.put(dt.getName(), basetype.getName());
-				printf("[PDBGEN] mapped: %s => %s\n", dt.getName(), basetype.getName());
-				itr.remove();
-=======
-//				printf("[PDBGEN] removed: %s (%s)\n", dt.getName(), dt.getClass().getName());
-			} else if (dt instanceof TypeDef) {
-				// any other typedefs that are not explictly defined by codeview
-//				DataType basetype = ((TypeDef) dt).getBaseDataType();
-//				typedefs.put(GetIdUnmapped(dt), GetIdUnmapped(basetype));
-//				typedefs.put(dt.getName(), GetIdUnmapped(basetype));
-//				itr.remove();
->>>>>>> b407e328
+				// DataType basetype = ((TypeDef) dt).getBaseDataType();
+				// typedefs.put(GetIdUnmapped(dt), GetIdUnmapped(basetype));
+				// typedefs.put(dt.getName(), GetIdUnmapped(basetype));
+				// itr.remove();
 			}
 		}
 
 		return datatypes;
 	}
 
-<<<<<<< HEAD
 	public List<Symbol> getAllSymbols() throws Exception {
-=======
-
-	public List<Symbol> getAllSymbols() {
->>>>>>> b407e328
 		List<Symbol> symbols = new ArrayList<Symbol>();
 		item = 0;
 		for (Symbol symbol : currentProgram.getSymbolTable().getAllSymbols(false)) {
@@ -924,11 +777,12 @@
 				// will probably need a refactor.
 				Address start = function.getBody().getMinAddress();
 				Address end = function.getBody().getMaxAddress();
-				
 
 				if (!start.hasSameAddressSpace(end)) {
-					// TODO: Generate symbols in a sane way when there are multiple "address ranges" for a function.
-					// The above functions will return the start of the lowest range, and the end of the highest range
+					// TODO: Generate symbols in a sane way when there are multiple "address ranges"
+					// for a function.
+					// The above functions will return the start of the lowest range, and the end of
+					// the highest range
 					// which is absolutely not what we want, so we are gonna skip them for now.
 					continue;
 				}
@@ -982,107 +836,6 @@
 		// map Ghidra built-in types that are predefined by CodeView
 		// these do not have a UniversalID so we reference them by their name instead.
 		// note: name may not be unique, but its all i have found so far.
-<<<<<<< HEAD
-		typedefs.put("null", "0x0000"); // NULLLEAF
-		typedefs.put("void", "0x0003");
-		typedefs.put("bool", "0x0030");
-		typedefs.put("byte", "0x0069");
-		typedefs.put("sbyte", "0x0068");
-		typedefs.put("char", "0x0070");
-		typedefs.put("uchar", "0x0020");
-		typedefs.put("wchar_t", "0x0071");
-		typedefs.put("short", "0x0011");
-		typedefs.put("ushort", "0x0021");
-		typedefs.put("int", "0x0074");
-		typedefs.put("uint", "0x0075");
-		typedefs.put("long", "0x0012");
-		typedefs.put("ulong", "0x0022");
-		typedefs.put("longlong", "0x0076");
-		typedefs.put("ulonglong", "0x0077");
-		typedefs.put("uint128_t", "0x0079");
-		typedefs.put("word", "0x0073");
-		typedefs.put("dword", "0x0075");
-		typedefs.put("qword", "0x0077");
-		typedefs.put("float", "0x0040");
-		typedefs.put("double", "0x0041");
-		typedefs.put("float10", "0x0042");
-		// pointer types
-		typedefs.put("void *", "0x0603");
-		typedefs.put("short *", "0x0611");
-		typedefs.put("long *", "0x0612");
-		typedefs.put("longlong *", "0x0613");
-		typedefs.put("__int64 *", "0x0613");
-		typedefs.put("uchar *", "0x0620");
-		typedefs.put("ulong *", "0x0622");
-		typedefs.put("ulonglong *", "0x0623");
-		typedefs.put("char *", "0x0670");
-		typedefs.put("wchar_t *", "0x0671");
-		typedefs.put("int *", "0x0674");
-		typedefs.put("char16_t *", "0x067A");
-		typedefs.put("char32_t *", "0x067B");
-		// I haven't seen these yet
-		typedefs.put("float *", "0x0640");
-		typedefs.put("double *", "0x0641");
-		typedefs.put("float10 *", "0x0642");
-
-		// pre serialize the hardcoded mappings into codeview so they are available
-		// already
-		for (String id : typedefs.values()) {
-			serialized.add(id);
-		}
-
-		typedefs.put("undefined", "byte");
-		typedefs.put("undefined1", "byte");
-		typedefs.put("undefined2", "ushort");
-		typedefs.put("undefined4", "uint");
-		typedefs.put("undefined6", "ulonglong");
-		typedefs.put("undefined8", "ulonglong");
-		// typedefs.put("ImageBaseOffset32", "undefined4");
-		// typedefs.put("ImageBaseOffset64", "undefined8");
-		typedefs.put("float8", "double");
-		typedefs.put("float8 *", "double *");
-		// these types have a valid UniversalID so we reference that instead
-		// faking some objects that are not defined for some reason....
-		typedefs.put("string", "char *");
-		typedefs.put("unicode", "wchar_t *"); // as far as I can tell, unicode is defined as 16bit codepoints
-		typedefs.put("unicode32", "char32_t *");
-		Map<String, String> names = new HashMap<String, String>();
-		names.put("/undefined", "undefined");
-		names.put("/__int64", "int64");
-		names.put("/__uint64", "uint64");
-
-		// typedefs.put("GUID", "uint128_t");
-		typedefs.put("ImageBaseOffset32", "uint");
-		typedefs.put("ImageBaseOffset64", "ulonglong");
-
-		// Not sure why, but ghidra has some weird integer types that show up
-		typedefs.put("int3", "int");
-		typedefs.put("uint3", "uint");
-
-		for (String key : names.keySet()) {
-			DataType dt = currentProgram.getDataTypeManager().getDataType(key);
-			if (dt == null)
-				continue;
-			String value = dt.getUniversalID().toString();
-			typedefs.put(value, names.get(key));
-		}
-
-		// pre-populate typedef information so we can map typedefs as we process the
-		// rest of the types
-		var allTypes = currentProgram.getDataTypeManager().getAllDataTypes();
-		while (allTypes.hasNext()) {
-			DataType dt = allTypes.next();
-			if (!(dt instanceof TypeDef)) {
-				continue;
-			}
-
-			var typedef = (TypeDef) dt;
-			// we use GetIdUnmapped because we want the "typedef type" id, not "original
-			// type" id.
-			String key = GetIdUnmapped(typedef);
-			String value = GetIdUnmapped(typedef.getDataType());
-			typedefs.put(key, value);
-=======
 
 		Map<String, String> aliases = new HashMap<String, String>();
 		aliases.put("/undefined", "0x0003"); // we have to do this manually in GetIdUnmapped
@@ -1134,7 +887,6 @@
 		aliases.put("BuiltInTypes:/undefined7", "0x0077");
 		aliases.put("BuiltInTypes:/undefined8", "0x0077");
 
-
 		aliases.put("BuiltInTypes:/GUID", "0x0079");
 		aliases.put("BuiltInTypes:/IMAGE_RICH_HEADER", "0x0069");
 		aliases.put("BuiltInTypes:/PEx64_UnwindInfo", "0x069");
@@ -1156,7 +908,6 @@
 			if (value.startsWith("0x")) {
 				serialized.add(value);
 			}
->>>>>>> b407e328
 		}
 	}
 
@@ -1184,14 +935,9 @@
 		initializeTypeDefs();
 
 		JsonObject json = new JsonObject();
-<<<<<<< HEAD
-=======
-
->>>>>>> b407e328
 		// Now serialize all the data types (in dependency order)
 		json.add("types", toJson(getAllDataTypes()));
 		json.add("symbols", toJsonSymbols(getAllSymbols()));
-
 
 		// Ghidra has unhelpfully set the path to \C:\\Something\ this gives as a normal
 		// c:\\Something
@@ -1200,10 +946,7 @@
 		String output = FilenameUtils.removeExtension(exepath).concat(".pdb");
 		String jsonpath = FilenameUtils.removeExtension(exepath).concat(".json");
 
-<<<<<<< HEAD
 		updateMonitor("Saving files");
-=======
->>>>>>> b407e328
 		FileWriter w = new FileWriter(jsonpath);
 		if (prettyPrint) {
 			Gson gson = new GsonBuilder().setPrettyPrinting().create();
@@ -1216,17 +959,11 @@
 		w.close();
 
 		// simple configurable path
-<<<<<<< HEAD
 		// Ghidra will cache the default value here, and it will prefer its internal
 		// cached version over our default path :(.
 		// output = askString("location to save", "select a location to save the output
 		// pdb", output);
-		//
-=======
-		// Ghidra will cache the default value here, and it will prefer its internal cached version over our default path :(.
-//		output = askString("location to save", "select a location to save the output pdb", output);
-
->>>>>>> b407e328
+
 		ProcessBuilder pdbgen = new ProcessBuilder();
 		pdbgen.command("pdbgen.exe", exepath, "-", "--output", output);
 
@@ -1234,7 +971,6 @@
 		PrintWriter stdin = new PrintWriter(proc.getOutputStream());
 		stdin.write(json.toString());
 		stdin.close();
-<<<<<<< HEAD
 		while (proc.isAlive()) {
 			updateMonitor("Running pdbgen.exe");
 			if (monitor.isCancelled()) {
@@ -1251,17 +987,6 @@
 			Thread.sleep(1);
 		}
 		printSectionTimers();
-=======
-		proc.waitFor();
-		for (String line : readAll(proc.getInputStream())) {
-			println(line);
-		}
-
-		for (String line : readAll(proc.getErrorStream())) {
-			printerr(line);
-		}
-
->>>>>>> b407e328
 		return;
 	}
 }