--- conflicted
+++ resolved
@@ -290,19 +290,16 @@
 		} else if (dt instanceof Enum) {
 			json = dump((Enum) dt);
 		} else if (dt instanceof Structure) {
-<<<<<<< HEAD
 			line = dump((Structure) dt);
 		} else if (dt instanceof DefaultDataType) {
 			// this is "undefined" which is predefined by codeview, so we will skip it here.
 			return entries;
-=======
 			json = dump((Structure) dt);
 		} else if (dt instanceof TypeDef){
-//			Not required... we map typedefs to their underlying type before processing the rest of the types
-//			I have not found any CodeView type for typedefs, so we map the types (AFAIK like the linker does).
-//			implementing this *might* cleanup the output a little, but not sure if the juice is worth the squeeze
+			// Not required... we map typedefs to their underlying type before processing the rest of the types
+			// I have not found any CodeView type for typedefs, so we map the types (AFAIK like the linker does).
+			// implementing this *might* cleanup the output a little, but not sure if the juice is worth the squeeze
 			return null;
->>>>>>> cac55444
 		} else {
 			printf("[PDBGEN] Unknown Type: id=%s, name=%s, class=%s\n", GetId(dt), dt.getName(), dt.getClass().getName());
 			return entries;
@@ -414,13 +411,8 @@
 			PrintMissing(dt);
 		}
 
-<<<<<<< HEAD
 		printf("[PDBGEN] missing: %d\n", datatypes.size());
-		return lines;
-=======
-		printf("missing: %d\n", datatypes.size());
 		return json;
->>>>>>> cac55444
 	}
 	
 	public JsonArray buildForwardDeclarations(List<DataType> datatypes) {
